--- conflicted
+++ resolved
@@ -47,11 +47,8 @@
 
 instance DefConfig ConnectInfo where
   defConfig = ConnectInfo "localhost" 5432 "user" "pass" "db"
-<<<<<<< HEAD
 
 -- | Generic instance with default values
-=======
->>>>>>> 3318a8e2
 instance FromEnv ConnectInfo
 
 instance Arbitrary ConnectInfo where
@@ -162,7 +159,6 @@
                                   , "PG_PASS" .= pgPass
                                   , "PG_DB"   .= pgDB
                                   ]
-<<<<<<< HEAD
                  decodeWithDefaults (defConfig :: ConnectInfo)
         assert $ res == ci
   describe "Can use generic FromEnvNoDefault" $
@@ -175,9 +171,4 @@
                                   , "USER_AGE" .= userAge
                                   ]
                  decodeEnv
-        assert $  if isInfixOf "\NUL" (userName u) then True else res == Right u
-
-=======
-                 decodeEnv
-        assert $ res == Right ci
->>>>>>> 3318a8e2
+        assert $  if isInfixOf "\NUL" (userName u) then True else res == Right u